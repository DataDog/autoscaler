/*
Copyright 2022 The Kubernetes Authors.

Licensed under the Apache License, Version 2.0 (the "License");
you may not use this file except in compliance with the License.
You may obtain a copy of the License at

    http://www.apache.org/licenses/LICENSE-2.0

Unless required by applicable law or agreed to in writing, software
distributed under the License is distributed on an "AS IS" BASIS,
WITHOUT WARRANTIES OR CONDITIONS OF ANY KIND, either express or implied.
See the License for the specific language governing permissions and
limitations under the License.
*/

package metrics

import (
	"context"
	"encoding/json"
	"fmt"
	datadog "github.com/DataDog/datadog-api-client-go/api/v1/datadog"
	"io/ioutil"
	v1 "k8s.io/api/core/v1"
	"k8s.io/apimachinery/pkg/api/resource"
	metav1 "k8s.io/apimachinery/pkg/apis/meta/v1"
	types "k8s.io/apimachinery/pkg/types"
	"k8s.io/klog/v2"
	"k8s.io/metrics/pkg/apis/metrics/v1beta1"
	"k8s.io/metrics/pkg/client/clientset/versioned/typed/metrics/v1alpha1"
	// For updated pod metrics.
	_ "k8s.io/metrics/pkg/client/clientset/versioned/typed/metrics/v1beta1"
	resourceclient "k8s.io/metrics/pkg/client/clientset/versioned/typed/metrics/v1beta1"
	"math"
	"net/http"
	"net/url"
	"os"
	"regexp"
	"sort"
	"strings"
	"time"
)

const (
	appURLPrefix = "app."
)

type baseClient interface {
	QueryMetrics(context context.Context, interval time.Duration, query string) (datadog.MetricsQueryResponse, *http.Response, error)
	GetRateLimitStats() error
}

type ddclientMetrics struct {
	resourceclient.PodMetricsesGetter
	Context         context.Context
	Client          baseClient
	QueryInterval   time.Duration
	ClusterName     string
	ExtraTagsClause string // Something to shove into the query, where it'll add more AND clauses.
}

type ddclientPodMetrics struct {
	v1alpha1.PodMetricsInterface
	Context         context.Context
	Client          baseClient
	QueryInterval   time.Duration
	ClusterName     string
	Namespace       string // Namespace for the pods
	ExtraTagsClause string // Something to shove into the query, where it'll add more AND clauses.
}

func (d ddclientMetrics) PodMetricses(namespace string) resourceclient.PodMetricsInterface {
	klog.Infof("ddclientMetrics.PodMetricses(namespace:%s)", namespace)
	return &ddclientPodMetrics{Context: d.Context, Namespace: namespace, Client: d.Client,
		QueryInterval: d.QueryInterval, ClusterName: d.ClusterName, ExtraTagsClause: d.ExtraTagsClause}
}

func (d ddclientPodMetrics) queryMetrics(queryStr string) (datadog.MetricsQueryResponse, error) {
	resp, r, err := d.Client.QueryMetrics(d.Context, d.QueryInterval, queryStr)

	if err != nil {
		fmt.Fprintf(os.Stderr, "Error when calling `MetricsApi.QueryMetrics` on %s: %v\n", queryStr, err)
		fmt.Fprintf(os.Stderr, "Full HTTP response: %v\n", r)
	} else {
		klog.V(1).Infof("queryMetrics('%s'): got response with %d series from %d to %d", queryStr, len(resp.GetSeries()), resp.GetFromDate(), resp.GetToDate())
	}

	return resp, err
}

// Split up a series by a tag key, with a map of value -> subseries.
// Series values that don't have the tag will be under the bucket keyed with emptyTag.
func classifyByTag(values []datadog.MetricsQueryMetadata, tag string, emptyTag string) map[string][]datadog.MetricsQueryMetadata {
	result := make(map[string][]datadog.MetricsQueryMetadata)
	tagLen := len(tag)
	for _, entity := range values {
		matched := false
		for _, ts := range entity.GetTagSet() {
			if strings.HasPrefix(ts, tag) && ts[tagLen] == ':' {
				tagValue := ts[tagLen+1:]
				result[tagValue] = append(result[tagValue], entity)
				matched = true
			}
		}
		if !matched {
			result[emptyTag] = append(result[emptyTag], entity)
		}
	}
	return result
}

type containerResourceData map[float64]map[string]map[string]float64

func aggregateResourceData(values map[string][]datadog.MetricsQueryMetadata, resourceName string,
	transform func(datadog.MetricsQueryMetadata, float64) float64,
	dest *containerResourceData) {
	for containerName, ress := range values {
		for _, res := range ress {
<<<<<<< HEAD
			for _, row := range res.Pointlist {
				timestamp := *row[0]
				value := transform(res, *row[1])
				(*dest)[timestamp][containerName][resourceName] = value
=======
			for rowIdx, row := range *res.Pointlist {
				if len(row) > 1 && row[0] != nil && row[1] != nil {
					timestamp := *row[0]
					value := transform(res, *row[1])
					if (*dest)[timestamp] == nil {
						(*dest)[timestamp] = make(map[string]map[string]float64)
					}
					if (*dest)[timestamp][containerName] == nil {
						(*dest)[timestamp][containerName] = make(map[string]float64)
					}
					(*dest)[timestamp][containerName][resourceName] = value
				} else {
					klog.V(2).Infof("Got short row for container %v: row[%d]=%v",
						containerName, rowIdx, row)
				}
>>>>>>> 8403852d
			}
		}
	}
}

// Returns the number of whole hypercores (e.g., a hyperthread in Intel parlance) indicated by this
// raw measurement.
func scaleCpuToCores(met datadog.MetricsQueryMetadata, value float64) float64 {

	// Nanocores have a scale factor of 1e-9.
	scale := (met.Unit)[0].ScaleFactor
	return value * *scale
}

// Returns the number of bytes indicated by this raw measurement.
func scaleMemToBytes(met datadog.MetricsQueryMetadata, value float64) float64 {
	// These are always in bytes (scale=1), but let's be resilient.
	scale := (met.Unit)[0].ScaleFactor
	return value * *scale
}

func makeResourceList(cpu float64, mem float64) map[v1.ResourceName]resource.Quantity {
	return map[v1.ResourceName]resource.Quantity{
		v1.ResourceCPU:    *resource.NewMilliQuantity(int64(cpu*1000.0), resource.DecimalSI),
		v1.ResourceMemory: *resource.NewQuantity(int64(mem), resource.BinarySI),
	}
}

// This API is only really designed for 1 snapshot value!  My timestamp handling here is mostly a
// problem of not screwing up something simple and subtle.  So, scan the list for the _least_ recent
// timestamp on both cpu and rss.  As we're doing periodic sampling, that's fine.  The most
// recent timestamp may be partial data.
// Presumes that all values are for the same pod (tag: pod_name).
func (d ddclientPodMetrics) aggregatePodMetrics(podName string, cpuResp []datadog.MetricsQueryMetadata,
	memResp []datadog.MetricsQueryMetadata) *v1beta1.PodMetrics {
	// Go by container.
	containersMem := classifyByTag(memResp, "container_name", "unknown-container")
	containersCpu := classifyByTag(cpuResp, "container_name", "unknown-container")

	// Pull a kube namespace out of the pod tags.
	podNamespaces := classifyByTag(memResp, "kube_namespace", "")
	podNamespace := ""
	// The whole pod (and all its containers) is all in one kube namespace.  Grab the keys out of podNamespaces
	// and look for one that's nonempty.
	for ns := range podNamespaces {
		if len(ns) > len(podNamespace) {
			podNamespace = ns
		}
	}

	if len(podNamespace) == 0 && len(d.Namespace) > 0 {
		podNamespace = d.Namespace
	}

	// Map of timestamp -> container_name -> resource (apis.metrics.v1.ResourceName: "cpu", "memory") -> value
	data := make(containerResourceData)
	aggregateResourceData(containersMem, "memory", scaleMemToBytes, &data)
	aggregateResourceData(containersCpu, "cpu", scaleCpuToCores, &data)

	timestamps := make([]float64, 0, len(data))
	for t := range data {
		timestamps = append(timestamps, t)
	}
	sort.Float64s(timestamps)
	selection := -1.0
FindTimestamp:
	for t := 0; t < len(timestamps); t++ {
		ts := data[timestamps[t]]
		for container := range ts {
			if _, mem := ts[container]["memory"]; mem {
				if _, cpu := ts[container]["cpu"]; !cpu {
					// Note the '!' above.  This is if there's no cpu while there is mem.
					continue
				}
			} else {
				// no mem.
				continue
			}
			selection = timestamps[t]
			break FindTimestamp
		}
	}
	var containers []v1beta1.ContainerMetrics
	if selection > 0.0 {
		containers = make([]v1beta1.ContainerMetrics, 0, len(data[selection]))
		for name, containerData := range data[selection] {
			containers = append(containers,
				v1beta1.ContainerMetrics{Name: name, Usage: makeResourceList(containerData["cpu"], containerData["memory"])})
		}
	} else {
		containers = make([]v1beta1.ContainerMetrics, 0)
		// Reset the selection value to keep the timestamps sane below.
		selection = 0.0
	}

	return &v1beta1.PodMetrics{
		// Built against golang 1.16.6, no time.UnixMilli yet.
		ObjectMeta: metav1.ObjectMeta{Name: podName, Namespace: podNamespace, UID: types.UID(podNamespace + "." + podName)},
		Timestamp:  metav1.Time{Time: time.Unix(int64(selection/1000.0), int64(math.Mod(selection, 1000)*1000000))},
		Window:     metav1.Duration{Duration: time.Second},
		Containers: containers}

}

func (d ddclientPodMetrics) Get(_ context.Context, podName string, _ metav1.GetOptions) (*v1beta1.PodMetrics, error) {
	nsClause := ""
	if len(d.Namespace) > 0 {
		nsClause = fmt.Sprintf(" AND kube_namespace:%s ", d.Namespace)
	}
	cpuResp, err := d.queryMetrics(fmt.Sprintf("kubernetes.cpu.usage.total{kube_cluster_name:%s%s%s AND pod_name:%s}by{kube_namespace,container_name}",
		d.ClusterName, nsClause, d.ExtraTagsClause, podName))
	if err != nil {
		return nil, err
	}
	memResp, err := d.queryMetrics(fmt.Sprintf("kubernetes.memory.usage{ kube_cluster_name:%s%s%s AND pod_name:%s}by{kube_namespace,container_name}",
		d.ClusterName, nsClause, d.ExtraTagsClause, podName))
	if err != nil {
		return nil, err
	}

	return d.aggregatePodMetrics(podName, cpuResp.GetSeries(), memResp.GetSeries()), nil
}

func (d ddclientPodMetrics) List(_ context.Context, _ metav1.ListOptions) (*v1beta1.PodMetricsList, error) {
	nsClause := ""
	if len(d.Namespace) > 0 {
		nsClause = fmt.Sprintf(" AND kube_namespace:%s ", d.Namespace)
	}
	cpuResp, err := d.queryMetrics(fmt.Sprintf("kubernetes.cpu.usage.total{kube_cluster_name:%s%s%s}by{kube_namespace,pod_name,container_name}",
		d.ClusterName, nsClause, d.ExtraTagsClause))
	if err != nil {
		return nil, err
	}
	memResp, err := d.queryMetrics(fmt.Sprintf("kubernetes.memory.usage{kube_cluster_name:%s%s%s}by{kube_namespace,pod_name,container_name}",
		d.ClusterName, nsClause, d.ExtraTagsClause))
	if err != nil {
		return nil, err
	}

	podCpus := classifyByTag(cpuResp.GetSeries(), "pod_name", "unknown-pod")
	podMems := classifyByTag(memResp.GetSeries(), "pod_name", "unknown-pod")

	podItems := make([]v1beta1.PodMetrics, 0, len(podCpus))
	for podname, cpuVals := range podCpus {
		podMets := d.aggregatePodMetrics(podname, cpuVals, podMems[podname])
		if podMets != nil {
			podItems = append(podItems, *podMets)
		}
	}

	return &v1beta1.PodMetricsList{Items: podItems}, nil
}

<<<<<<< HEAD
// NewDatadogClient - Returns an implementation of PodMetricsesGetter using the Datadog API instead of metrics-server.
func NewDatadogClient(queryInterval time.Duration, cluster string) resourceclient.PodMetricsesGetter {
	ctx := datadog.NewDefaultContext(context.Background())
	configuration := datadog.NewConfiguration()
	apiClient := datadog.NewAPIClient(configuration)
	// TODO: Take the tags like pod_name and put them in args here, because we take them in as args.
	resp, r, err := apiClient.MetricsApi.QueryMetrics(ctx, time.Now().AddDate(0, 0, -1).Unix(), time.Now().Unix(), "system.cpu.idle{*}")
=======
func newDatadogClientWithFactory(queryInterval time.Duration, cluster string, clientApiSecrets string, extraTags []string, newApiClient func(*datadog.Configuration) baseClient) resourceclient.PodMetricsesGetter {
	authData := map[string]string{}
	authDataJson, err := ioutil.ReadFile(clientApiSecrets)
	if err != nil {
		klog.Fatalf("%s: %v", clientApiSecrets, err)
	}
>>>>>>> 8403852d

	err = json.Unmarshal(authDataJson, &authData)
	if err != nil {
		klog.Errorf("Failed to parse %v", string(authDataJson))
		klog.Fatalf("%s: %v", clientApiSecrets, err)
	}

	apiKey, apiOk := authData["apiKeyAuth"]
	appKey, appOk := authData["appKeyAuth"]

	if !apiOk || !appOk || len(apiKey) < 1 || len(appKey) < 1 {
		klog.Fatalf("Both apiKeyAuth and appKeyAuth must be set in %s and be valid app/api keys", clientApiSecrets)
		return nil
	}

	if queryInterval.Seconds() < 1 {
		klog.Errorf("Interval has to be at least 1 second.")
		return nil
	}
	if len(cluster) < 1 {
		klog.Errorf("Cluster must be specified.")
		return nil
	}
	ctx := context.WithValue(
		context.Background(),
		datadog.ContextAPIKeys,
		map[string]datadog.APIKey{
			"apiKeyAuth": {
				Key: apiKey,
			},
			"appKeyAuth": {
				Key: appKey,
			},
		},
	)
	site, siteOk := authData["dd_url"]
	if siteOk {
		// Copied shamelessly from github.com/DataDog/disruption-budge-manager/pkg/ddclient/ddclient.go
		datadogAPIURL, err := url.ParseRequestURI(site)
		if err != nil {
			return nil
		}
		// the configured datadgog url on our clusters may be configured to start with the app prefix
		// however the `site` parameter does not support that (it prepends an api prefix), so trim the app prefix if present
		// see https://docs.google.com/document/d/1dqd7X8iTqMw3e61C7ucfZ22Uf22_oAv8qDxdhbDKb58/edit#heading=h.ipmfddl3vahq for more information
		site = datadogAPIURL.Host
		if strings.HasPrefix(site, appURLPrefix) {
			site = site[len(appURLPrefix):]
		}
		ctx = context.WithValue(ctx,
			datadog.ContextServerVariables,
			map[string]string{
				"site": site,
			})
	} else if site, siteOk = authData["site"]; siteOk {
		ctx = context.WithValue(ctx,
			datadog.ContextServerVariables,
			map[string]string{
				"site": site,
			})
	}

	klog.V(2).Infof("NewDatadogClient(%v, %s, site=%s)", queryInterval, cluster, site)
	configuration := datadog.NewConfiguration()
	apiClient := newApiClient(configuration)

	clause := ""
	if extraTags != nil && len(extraTags) > 1 {
		validTag, _ := regexp.Compile("[a-zA-Z0-9-]+:[a-zA-Z0-9-]")
		filtered := make([]string, 0, len(extraTags))
		for _, s := range extraTags {
			s = strings.TrimSpace(s)
			if len(s) > 0 && validTag.MatchString(s) {
				filtered = append(filtered, s)
			}
		}
		if len(filtered) > 0 {
			clause = " AND " + strings.Join(filtered, " AND ")
		}

	}
	return ddclientMetrics{Context: ctx, Client: apiClient, QueryInterval: -queryInterval, ClusterName: cluster, ExtraTagsClause: clause}
}

type clientWrapper struct {
	baseClient
	ApiClient datadog.APIClient
}

func (c clientWrapper) QueryMetrics(context context.Context, interval time.Duration, query string) (datadog.MetricsQueryResponse, *http.Response, error) {
	resp, http, err := c.ApiClient.MetricsApi.QueryMetrics(context, time.Now().Add(interval).Unix(), time.Now().Unix(), query)
	headers := http.Header
	// http.Header is a map[string][]string
	for k, vs := range headers {
		if strings.HasPrefix(strings.ToLower(k), "x-ratelimit") {
			klog.V(2).Infof("Query header: %s, %v", k, vs)
		}
	}
	return resp, http, err
}

func NewDatadogClient(queryInterval time.Duration, cluster string, clientApiSecrets string, extraTags []string) resourceclient.PodMetricsesGetter {
	var wrapFn = func(configuration *datadog.Configuration) baseClient {
		return &clientWrapper{ApiClient: *datadog.NewAPIClient(configuration)}
	}
	return newDatadogClientWithFactory(queryInterval, cluster, clientApiSecrets, extraTags, wrapFn)
}<|MERGE_RESOLUTION|>--- conflicted
+++ resolved
@@ -117,12 +117,6 @@
 	dest *containerResourceData) {
 	for containerName, ress := range values {
 		for _, res := range ress {
-<<<<<<< HEAD
-			for _, row := range res.Pointlist {
-				timestamp := *row[0]
-				value := transform(res, *row[1])
-				(*dest)[timestamp][containerName][resourceName] = value
-=======
 			for rowIdx, row := range *res.Pointlist {
 				if len(row) > 1 && row[0] != nil && row[1] != nil {
 					timestamp := *row[0]
@@ -138,7 +132,6 @@
 					klog.V(2).Infof("Got short row for container %v: row[%d]=%v",
 						containerName, rowIdx, row)
 				}
->>>>>>> 8403852d
 			}
 		}
 	}
@@ -292,22 +285,12 @@
 	return &v1beta1.PodMetricsList{Items: podItems}, nil
 }
 
-<<<<<<< HEAD
-// NewDatadogClient - Returns an implementation of PodMetricsesGetter using the Datadog API instead of metrics-server.
-func NewDatadogClient(queryInterval time.Duration, cluster string) resourceclient.PodMetricsesGetter {
-	ctx := datadog.NewDefaultContext(context.Background())
-	configuration := datadog.NewConfiguration()
-	apiClient := datadog.NewAPIClient(configuration)
-	// TODO: Take the tags like pod_name and put them in args here, because we take them in as args.
-	resp, r, err := apiClient.MetricsApi.QueryMetrics(ctx, time.Now().AddDate(0, 0, -1).Unix(), time.Now().Unix(), "system.cpu.idle{*}")
-=======
 func newDatadogClientWithFactory(queryInterval time.Duration, cluster string, clientApiSecrets string, extraTags []string, newApiClient func(*datadog.Configuration) baseClient) resourceclient.PodMetricsesGetter {
 	authData := map[string]string{}
 	authDataJson, err := ioutil.ReadFile(clientApiSecrets)
 	if err != nil {
 		klog.Fatalf("%s: %v", clientApiSecrets, err)
 	}
->>>>>>> 8403852d
 
 	err = json.Unmarshal(authDataJson, &authData)
 	if err != nil {
